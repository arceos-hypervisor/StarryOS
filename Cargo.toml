[workspace]
resolver = "2"
members = ["api", "core"]
exclude = ["arceos", "crates/axdriver_crates"]

[workspace.package]
version = "0.1.0"
edition = "2024"
authors = [
    "Azure-stars <Azure_stars@126.com>",
    "Yuekai Jia <equation618@gmail.com>",
]
homepage = "https://github.com/arceos-org/arceos"
repository = "https://github.com/arceos-org/starry-next"

[workspace.dependencies]
axfeat = { path = "arceos/api/axfeat", features = [
    "alloc-tlsf",
    "fp-simd",
    "ext4",
    "fs",
    "irq",
    "multitask",
    "net",
    "page-alloc-4g",
    "rtc",
    # "sched-fifo",
    "sched-rr",
] }

axalloc = { path = "arceos/modules/axalloc" }
axconfig = { path = "arceos/modules/axconfig" }
axdisplay = { path = "arceos/modules/axdisplay" }
axdriver = { path = "arceos/modules/axdriver" }
axfs-ng = { path = "arceos/modules/axfs-ng" }
axhal = { path = "arceos/modules/axhal", features = ["uspace"] }
axinput = { path = "arceos/modules/axinput" }
axlog = { path = "arceos/modules/axlog" }
axmm = { path = "arceos/modules/axmm" }
axnet = { path = "arceos/modules/axnet" }
axruntime = { path = "arceos/modules/axruntime" }
axsync = { path = "arceos/modules/axsync" }
axtask = { path = "arceos/modules/axtask", features = ["task-ext"] }

axbacktrace = "0.1"
axerrno = "0.1"
axfs-ng-vfs = "0.1"
axio = "0.1"
axpoll = "0.1"
bitflags = "2.6"
bytemuck = { version = "1.23", features = ["unsound_ptr_pod_impl"] }
cfg-if = "1.0"
event-listener = { version = "5.4.0", default-features = false }
extern-trait = "0.2"
hashbrown = "0.15.4"
kspin = "0.1"
lazy_static = { version = "1.5", features = ["spin_no_std"] }
linkme = "0.3.33"
linux-raw-sys = { version = "0.11", default-features = false, features = [
    "no_std",
    "general",
    "net",
    "prctl",
    "system",
] }
memory_addr = "0.4"
scope-local = "0.1"
slab = { version = "0.4.9", default-features = false }
spin = "0.10"
starry-process = "0.2"
starry-signal = "0.2"
starry-vm = "0.2"

starry-core = { path = "./core" }
starry-api = { path = "./api" }

[package]
name = "starry"
version.workspace = true
edition.workspace = true
authors.workspace = true
homepage.workspace = true
repository.workspace = true

[features]
default = []
qemu = [
    "axfeat/driver-virtio-blk",
    "axfeat/driver-virtio-net",

    "axfeat/driver-virtio-gpu",
    "axfeat/display",

    "axfeat/driver-virtio-input",
    "axfeat/input",
    # "axdriver/dyn",
    "starry-api/input",

    "axfeat/defplat",

    # auxilary features
    "axfeat/fs-times",
    "starry-api/dev-log",
]
vf2 = ["dep:axplat-riscv64-visionfive2", "axfeat/driver-sdmmc-gpt"]
2k1000la = ["dep:axplat-loongarch64-2k1000la", "axfeat/driver-ahci-gpt"]

# Stubs
pci = ["axfeat/bus-pci"]
mmio = ["axfeat/bus-mmio"]

[dependencies]
axdriver.workspace = true
axerrno.workspace = true
axfeat.workspace = true
axfs-ng.workspace = true
axhal.workspace = true
axlog.workspace = true
axruntime.workspace = true
axsync.workspace = true
axtask.workspace = true
cfg-if.workspace = true
linkme.workspace = true
linux-raw-sys.workspace = true
starry-process.workspace = true
starry-signal.workspace = true

starry-core.workspace = true
starry-api.workspace = true

[dependencies.axplat-riscv64-visionfive2]
git = "https://github.com/Starry-OS/axplat-riscv64-visionfive2.git"
rev = "a4f99aa"
features = ["fp-simd", "irq", "rtc"]
optional = true

[dependencies.axplat-loongarch64-2k1000la]
git = "https://github.com/Starry-OS/axplat-loongarch64-2k1000la.git"
rev = "b9b10d7"
features = ["fp-simd", "irq", "rtc"]
optional = true

[target.'cfg(target_arch = "aarch64")'.dependencies]
axplat-aarch64-dyn = {path = "crates/axplat-aarch64-dyn", features = ["irq"]}

[patch.crates-io]
<<<<<<< HEAD
axbacktrace = { git = "https://github.com/Starry-OS/axbacktrace.git", rev = "322f6da" }
axcpu = { path = "crates/axcpu" }
axerrno = { git = "https://github.com/Starry-OS/axerrno.git", rev = "f5d8f86" }
axio = { git = "https://github.com/Starry-OS/axio.git", rev = "d1242e2" }
axplat = { git = "https://github.com/Starry-OS/axplat_crates.git", rev = "9bf8648" }
axplat-riscv64-qemu-virt = { git = "https://github.com/Starry-OS/axplat_crates.git", rev = "9bf8648" }
axplat-loongarch64-qemu-virt = { git = "https://github.com/Starry-OS/axplat_crates.git", rev = "9bf8648" }
# page_table_entry = { git = "https://github.com/Starry-OS/page_table_multiarch.git", rev = "4edb821" }
# page_table_multiarch = { git = "https://github.com/Starry-OS/page_table_multiarch.git", rev = "4edb821" }
page_table_entry = { git = "https://github.com/starry-mix-rk3588/page_table_multiarch", rev = "3f697c8" }
page_table_multiarch = { git = "https://github.com/starry-mix-rk3588/page_table_multiarch", rev = "3f697c8" }

=======
axbacktrace = { git = "https://github.com/Starry-OS/axbacktrace.git", rev = "09c22b6" }
axcpu = { git = "https://github.com/Starry-OS/axcpu.git", rev = "53455db" }
axerrno = { git = "https://github.com/Starry-OS/axerrno.git", rev = "58be232" }
axfs-ng-vfs = { git = "https://github.com/Starry-OS/axfs-ng-vfs.git", rev = "6cf8893" }
axio = { git = "https://github.com/Starry-OS/axio.git", rev = "ebb0c6b" }
axplat = { git = "https://github.com/Starry-OS/axplat_crates.git", rev = "243fdc9" }
axplat-aarch64-qemu-virt = { git = "https://github.com/Starry-OS/axplat_crates.git", rev = "243fdc9" }
axplat-riscv64-qemu-virt = { git = "https://github.com/Starry-OS/axplat_crates.git", rev = "243fdc9" }
axplat-loongarch64-qemu-virt = { git = "https://github.com/Starry-OS/axplat_crates.git", rev = "243fdc9" }
axpoll = { git = "https://github.com/Starry-OS/axpoll.git", rev = "258cb5f" }
page_table_entry = { git = "https://github.com/Starry-OS/page_table_multiarch.git", rev = "3f697c8" }
page_table_multiarch = { git = "https://github.com/Starry-OS/page_table_multiarch.git", rev = "3f697c8" }
>>>>>>> 066ebdbe
starry-process = { git = "https://github.com/Starry-OS/starry-process.git", rev = "6327455" }
starry-signal = { git = "https://github.com/Starry-OS/starry-signal.git", rev = "5b23dec" }
starry-vm = { git = "https://github.com/Starry-OS/starry-vm.git", rev = "4c91a6b" }

[package.metadata.vendor-filter]
platforms = ["riscv64gc-unknown-none-elf", "loongarch64-unknown-none-softfloat"]
all-features = true<|MERGE_RESOLUTION|>--- conflicted
+++ resolved
@@ -144,20 +144,6 @@
 axplat-aarch64-dyn = {path = "crates/axplat-aarch64-dyn", features = ["irq"]}
 
 [patch.crates-io]
-<<<<<<< HEAD
-axbacktrace = { git = "https://github.com/Starry-OS/axbacktrace.git", rev = "322f6da" }
-axcpu = { path = "crates/axcpu" }
-axerrno = { git = "https://github.com/Starry-OS/axerrno.git", rev = "f5d8f86" }
-axio = { git = "https://github.com/Starry-OS/axio.git", rev = "d1242e2" }
-axplat = { git = "https://github.com/Starry-OS/axplat_crates.git", rev = "9bf8648" }
-axplat-riscv64-qemu-virt = { git = "https://github.com/Starry-OS/axplat_crates.git", rev = "9bf8648" }
-axplat-loongarch64-qemu-virt = { git = "https://github.com/Starry-OS/axplat_crates.git", rev = "9bf8648" }
-# page_table_entry = { git = "https://github.com/Starry-OS/page_table_multiarch.git", rev = "4edb821" }
-# page_table_multiarch = { git = "https://github.com/Starry-OS/page_table_multiarch.git", rev = "4edb821" }
-page_table_entry = { git = "https://github.com/starry-mix-rk3588/page_table_multiarch", rev = "3f697c8" }
-page_table_multiarch = { git = "https://github.com/starry-mix-rk3588/page_table_multiarch", rev = "3f697c8" }
-
-=======
 axbacktrace = { git = "https://github.com/Starry-OS/axbacktrace.git", rev = "09c22b6" }
 axcpu = { git = "https://github.com/Starry-OS/axcpu.git", rev = "53455db" }
 axerrno = { git = "https://github.com/Starry-OS/axerrno.git", rev = "58be232" }
@@ -170,7 +156,6 @@
 axpoll = { git = "https://github.com/Starry-OS/axpoll.git", rev = "258cb5f" }
 page_table_entry = { git = "https://github.com/Starry-OS/page_table_multiarch.git", rev = "3f697c8" }
 page_table_multiarch = { git = "https://github.com/Starry-OS/page_table_multiarch.git", rev = "3f697c8" }
->>>>>>> 066ebdbe
 starry-process = { git = "https://github.com/Starry-OS/starry-process.git", rev = "6327455" }
 starry-signal = { git = "https://github.com/Starry-OS/starry-signal.git", rev = "5b23dec" }
 starry-vm = { git = "https://github.com/Starry-OS/starry-vm.git", rev = "4c91a6b" }
